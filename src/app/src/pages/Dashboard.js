<<<<<<< HEAD
// DashboardOverview.js
import React from "react";
import { Box, Typography, Grid, Card, CardContent, Button } from "@mui/material";
import { Link } from "react-router-dom";
import { useSpring, animated } from "@react-spring/web";
import { Fade } from "react-awesome-reveal";
import Layout from "../components/Layout";
import DynamicGraphs from "../components/BudgetClassification";
import BudgetSummaryChart from "../components/BudgetSummaryChart";
=======
import React, { useState, useEffect } from "react";
import { Box, Typography, AppBar, Toolbar, Button, Grid, Card, CardContent } from "@mui/material";
import { Link } from "react-router-dom";
import { useSpring, animated } from "@react-spring/web";
import { Fade } from "react-awesome-reveal";
import { PieChart, Pie, Cell, Legend , Tooltip} from "recharts";
import Papa from "papaparse";

const COLORS = ["#FF6384", "#36A2EB", "#FFCE56", "#4CAF50", "#9C27B0", "#FF9800"];
>>>>>>> a6c44d9f

const Dashboard = () => {
  const heroAnimation = useSpring({
    from: { opacity: 0, transform: "translateY(-20px)" },
    to: { opacity: 1, transform: "translateY(0)" },
    config: { duration: 1000 },
  });

<<<<<<< HEAD
  const currentBudget = "$5,000";
  const totalExpense = "$3,200";

  return (
    <Layout>
      <Box
        sx={{
          width: "100%",
          background: "radial-gradient(circle, #0f0f0f, #1c1c1c, #2f2f2f)",
          color: "white",
          minHeight: "100vh",
          paddingTop: "80px", // Ensures content does not hide behind header
          paddingBottom: "2rem",
        }}
      >
        {/* Animated Hero Section */}
        <animated.div style={heroAnimation}>
          <Typography variant="h3" sx={{ fontWeight: "bold", textAlign: "center", mb: 2 }}>
            Dashboard Overview
          </Typography>
        </animated.div>

        {/* Overview Statistics */}
        <Grid container spacing={3} justifyContent="center" sx={{ mb: 4 }}>
          <Grid item xs={12} sm={6} md={3}>
            <Card sx={{ backgroundColor: "#2f2f2f", color: "white" }}>
              <CardContent>
                <Typography variant="h6" sx={{ fontWeight: "bold" }}>
                  Current Budget
                </Typography>
                <Typography variant="h4">{currentBudget}</Typography>
              </CardContent>
            </Card>
          </Grid>
          <Grid item xs={12} sm={6} md={3}>
            <Card sx={{ backgroundColor: "#2f2f2f", color: "white" }}>
              <CardContent>
                <Typography variant="h6" sx={{ fontWeight: "bold" }}>
                  Total Expense
                </Typography>
                <Typography variant="h4">{totalExpense}</Typography>
              </CardContent>
            </Card>
          </Grid>
        </Grid>

        {/* Visualizations */}
        <Fade triggerOnce>
          <Grid container spacing={3}>
            <Grid item xs={12} md={6}>
              <Card sx={{ backgroundColor: "#2f2f2f", color: "white" }}>
                <CardContent>
                  <Typography variant="h6" sx={{ fontWeight: "bold", mb: 2 }}>
                    Budget Classification
                  </Typography>
                  <Box
                    sx={{
                      height: "300px",
                      background: "#1c1c1c",
                      display: "flex",
                      alignItems: "center",
                      justifyContent: "center",
                    }}
                  >
                    <DynamicGraphs />
                  </Box>
                </CardContent>
              </Card>
            </Grid>

            <Grid item xs={12} md={6}>
              <Card sx={{ backgroundColor: "#2f2f2f", color: "white" }}>
                <CardContent>
                  <Typography variant="h6" sx={{ fontWeight: "bold", mb: 2 }}>
                    Budget Summary
                  </Typography>
                  <Box
                    sx={{
                      height: "300px",
                      background: "#1c1c1c",
                      display: "flex",
                      alignItems: "center",
                      justifyContent: "center",
                    }}
                  >
                    <BudgetSummaryChart />
                  </Box>
=======
  const [file, setFile] = useState(null);
  const [transactions, setTransactions] = useState([]);
  const [error, setError] = useState("");
  const [loading, setLoading] = useState(false);

  useEffect(() => {
    const savedTransactions = localStorage.getItem("transactions");
    if (savedTransactions) {
      setTransactions(JSON.parse(savedTransactions));
    }
  }, []);

  const handleFileChange = (event) => {
    setFile(event.target.files[0]);
  };

  const parseCSV = (csvData) => {
    return new Promise((resolve, reject) => {
      Papa.parse(csvData, {
        header: true,
        skipEmptyLines: true,
        complete: (result) => resolve(result.data),
        error: (error) => reject(error),
      });
    });
  };

  const parsePDF = async (pdfFile) => {
    setLoading(true);
    setError("");

    const formData = new FormData();
    formData.append("file", pdfFile);

    try {
      const response = await fetch("http://127.0.0.1:5000/upload", {
        method: "POST",
        body: formData,
      });

      if (!response.ok) {
        throw new Error("Error uploading PDF.");
      }

      const pdfText = await response.text();
      const parsedTransactions = await parseCSV(pdfText);

      const formattedTransactions = formatTransactions(parsedTransactions);
      saveTransactions(formattedTransactions);
    } catch (error) {
      console.error("Error processing file:", error);
      setError("Error processing file: " + error.message);
    } finally {
      setLoading(false);
    }
  };

  const formatTransactions = (parsedTransactions) => {
    return parsedTransactions.map((transaction) => ({
      Category: transaction.Category || "Unknown",
      Amount: parseFloat(transaction.Amount) || 0,
      "Transaction Date": new Date(transaction["Transaction Date"]).toLocaleDateString(),
      "Posting Date": new Date(transaction["Posting Date"]).toLocaleDateString(),
    }));
  };

  const saveTransactions = (formattedTransactions) => {
    setTransactions(formattedTransactions);
    localStorage.setItem("transactions", JSON.stringify(formattedTransactions));
  };

  const handleUpload = async () => {
    if (!file) {
      setError("Please select a file first.");
      return;
    }

    setLoading(true);
    setError("");

    try {
      if (file.type === "text/csv") {
        const csvText = await file.text();
        const parsedTransactions = await parseCSV(csvText);
        const formattedTransactions = formatTransactions(parsedTransactions);
        saveTransactions(formattedTransactions);
      } else if (file.type === "application/pdf") {
        parsePDF(file);
      } else {
        setError("Unsupported file type. Please upload a CSV or PDF.");
      }
    } catch (error) {
      console.error("Please upload the file again:", error);
      setError("Please upload the file again: " + error.message);
    } finally {
      setLoading(false);
    }
  };

  const categoryData = transactions.reduce((acc, transaction) => {
    const category = transaction.Category;
    const amount = transaction.Amount;

    if (!acc[category]) {
      acc[category] = 0;
    }
    acc[category] += amount;

    return acc;
  }, {});

  const pieData = Object.keys(categoryData).map((key) => ({
    name: key,
    value: categoryData[key],
  }));

  return (
    <Box
      sx={{
        width: "100%",
        background: "radial-gradient(circle, #0f0f0f, #1c1c1c, #2f2f2f)",
        color: "white",
        minHeight: "100vh",
      }}
    >
      <AppBar position="fixed" sx={{ background: "transparent", boxShadow: "none", width: "100%", zIndex: 2, padding: "0.5rem 1rem" }}>
        <Toolbar sx={{ justifyContent: "space-between" }}>
          <Typography variant="h6" sx={{ fontWeight: "bold", color: "white" }}>
            Financial Assistant
          </Typography>
          <Box>
            <Button component={Link} to="/dashboard" variant="text" sx={{ color: "white" }}>
              Home
            </Button>
            <Button component={Link} to="/profile" variant="text" sx={{ color: "white" }}>
              Profile
            </Button>
            <Button component={Link} to="/docs" variant="text" sx={{ color: "white" }}>
              Docs
            </Button>
            <Button component={Link} to="/optimization" variant="text" sx={{ color: "white" }}>
              Optimization
            </Button>
            <Button component={Link} to="/investment" variant="text" sx={{ color: "white" }}>
              Investment
            </Button>
            <Button component={Link} to="/FinancialNews" variant="text" sx={{ color: "white" }}>
              News
            </Button>
          </Box>
        </Toolbar>
      </AppBar>

      <Box sx={{ pt: "100px", textAlign: "center" }}>
        <animated.div style={heroAnimation}>
          <Typography variant="h3" sx={{ fontWeight: "bold", mb: 2 }}>
            Budget Classification
          </Typography>
        </animated.div>

        <Fade triggerOnce>
          <Grid container spacing={3} justifyContent="center">
            <Grid item xs={12} md={6}>
              <Card sx={{ backgroundColor: "#2f2f2f", color: "white" }}>
                <CardContent>
                  <input type="file" accept=".csv, .pdf" onChange={handleFileChange} />
                  <Button onClick={handleUpload} disabled={loading} sx={{ marginLeft: "10px" }}>
                    {loading ? "Uploading..." : "Upload"}
                  </Button>
                  {error && <Typography color="red">{error}</Typography>}
                  {transactions.length > 0 && (
                    <PieChart width={700} height={750}>
                      <Pie data={pieData} cx="53%" cy="49%" outerRadius={200} fill="#8884d8" dataKey="value" label={({ name, value }) => `${name}: $${value.toFixed(2)}`}>
                        {pieData.map((_, index) => (
                          <Cell key={index} fill={COLORS[index % COLORS.length]} />
                        ))}
                      </Pie>
                      <Legend layout="horizontal" align="center" verticalAlign="bottom" wrapperStyle={{ marginBottom: "45px" }} />
                      <Tooltip
                        content={({ payload }) => {
                          if (payload && payload.length) {
                            const { name, value } = payload[0];
                            return <div style={{ color: "white", background: "#333", padding: "5px", borderRadius: "5px" }}>
                              {name}: ${value.toFixed(2)}
                            </div>;
                          }
                          return null;
                        }}
                      />
                    </PieChart>
                  )}
>>>>>>> a6c44d9f
                </CardContent>
              </Card>
            </Grid>
          </Grid>
        </Fade>

<<<<<<< HEAD
        {/* Financial QA Button */}
        <Box sx={{ textAlign: "center", mt: 4 }}>
          <Button
            component={Link}
            to="/financial-qa"
            variant="contained"
            color="primary"
            sx={{ padding: "10px 20px" }}
          >
            Go to Financial QA Chatbot
          </Button>
        </Box>

=======
      {/* Go to link */}
      <Box sx={{ textAlign: "center", mt: 4 }}>
        <Button component={Link} to="/optimization" variant="contained" color="primary" sx={{ padding: "10px 20px" }}>
          Go to Budget Optimization
        </Button>
      </Box>

      {/* Footer */}
      <Box component="footer" sx={{ width: "100%", padding: "1rem", backgroundColor: "#1c1c1c", color: "white", textAlign: "center" }}>
        <Typography variant="body2">© {new Date().getFullYear()} Financial Assistant. All rights reserved.</Typography>
>>>>>>> a6c44d9f
      </Box>
    </Layout>
  );
};

export default Dashboard;<|MERGE_RESOLUTION|>--- conflicted
+++ resolved
@@ -1,4 +1,4 @@
-<<<<<<< HEAD
+
 // DashboardOverview.js
 import React from "react";
 import { Box, Typography, Grid, Card, CardContent, Button } from "@mui/material";
@@ -8,7 +8,7 @@
 import Layout from "../components/Layout";
 import DynamicGraphs from "../components/BudgetClassification";
 import BudgetSummaryChart from "../components/BudgetSummaryChart";
-=======
+
 import React, { useState, useEffect } from "react";
 import { Box, Typography, AppBar, Toolbar, Button, Grid, Card, CardContent } from "@mui/material";
 import { Link } from "react-router-dom";
@@ -18,7 +18,6 @@
 import Papa from "papaparse";
 
 const COLORS = ["#FF6384", "#36A2EB", "#FFCE56", "#4CAF50", "#9C27B0", "#FF9800"];
->>>>>>> a6c44d9f
 
 const Dashboard = () => {
   const heroAnimation = useSpring({
@@ -27,7 +26,7 @@
     config: { duration: 1000 },
   });
 
-<<<<<<< HEAD
+
   const currentBudget = "$5,000";
   const totalExpense = "$3,200";
 
@@ -115,7 +114,7 @@
                   >
                     <BudgetSummaryChart />
                   </Box>
-=======
+
   const [file, setFile] = useState(null);
   const [transactions, setTransactions] = useState([]);
   const [error, setError] = useState("");
@@ -307,14 +306,14 @@
                       />
                     </PieChart>
                   )}
->>>>>>> a6c44d9f
+
                 </CardContent>
               </Card>
             </Grid>
           </Grid>
         </Fade>
 
-<<<<<<< HEAD
+
         {/* Financial QA Button */}
         <Box sx={{ textAlign: "center", mt: 4 }}>
           <Button
@@ -328,7 +327,7 @@
           </Button>
         </Box>
 
-=======
+
       {/* Go to link */}
       <Box sx={{ textAlign: "center", mt: 4 }}>
         <Button component={Link} to="/optimization" variant="contained" color="primary" sx={{ padding: "10px 20px" }}>
@@ -339,7 +338,7 @@
       {/* Footer */}
       <Box component="footer" sx={{ width: "100%", padding: "1rem", backgroundColor: "#1c1c1c", color: "white", textAlign: "center" }}>
         <Typography variant="body2">© {new Date().getFullYear()} Financial Assistant. All rights reserved.</Typography>
->>>>>>> a6c44d9f
+
       </Box>
     </Layout>
   );
